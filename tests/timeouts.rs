#![cfg(not(target_arch = "wasm32"))]
mod support;
<<<<<<< HEAD
use reqwest_impersonate as reqwest;
use support::*;
=======
use support::server;
>>>>>>> 5df3861a

use std::time::Duration;

#[tokio::test]
async fn client_timeout() {
    let _ = env_logger::try_init();

    let server = server::http(move |_req| {
        async {
            // delay returning the response
            tokio::time::sleep(Duration::from_secs(2)).await;
            http::Response::default()
        }
    });

    let client = reqwest::Client::builder()
        .timeout(Duration::from_millis(500))
        .build()
        .unwrap();

    let url = format!("http://{}/slow", server.addr());

    let res = client.get(&url).send().await;

    let err = res.unwrap_err();

    assert!(err.is_timeout());
    assert_eq!(err.url().map(|u| u.as_str()), Some(url.as_str()));
}

#[tokio::test]
async fn request_timeout() {
    let _ = env_logger::try_init();

    let server = server::http(move |_req| {
        async {
            // delay returning the response
            tokio::time::sleep(Duration::from_secs(2)).await;
            http::Response::default()
        }
    });

    let client = reqwest::Client::builder().build().unwrap();

    let url = format!("http://{}/slow", server.addr());

    let res = client
        .get(&url)
        .timeout(Duration::from_millis(500))
        .send()
        .await;

    let err = res.unwrap_err();

    if cfg!(not(target_arch = "wasm32")) {
        assert!(err.is_timeout() && !err.is_connect());
    } else {
        assert!(err.is_timeout());
    }
    assert_eq!(err.url().map(|u| u.as_str()), Some(url.as_str()));
}

#[cfg(not(target_arch = "wasm32"))]
#[tokio::test]
async fn connect_timeout() {
    let _ = env_logger::try_init();

    let client = reqwest::Client::builder()
        .connect_timeout(Duration::from_millis(100))
        .build()
        .unwrap();

    let url = "http://10.255.255.1:81/slow";

    let res = client
        .get(url)
        .timeout(Duration::from_millis(1000))
        .send()
        .await;

    let err = res.unwrap_err();

    assert!(err.is_connect() && err.is_timeout());
}

#[cfg(not(target_arch = "wasm32"))]
#[tokio::test]
async fn connect_many_timeout_succeeds() {
    let _ = env_logger::try_init();

    let server = server::http(move |_req| async { http::Response::default() });
    let port = server.addr().port();

    let client = reqwest::Client::builder()
        .resolve_to_addrs(
            "many_addrs",
            &["10.255.255.1:81".parse().unwrap(), server.addr()],
        )
        .connect_timeout(Duration::from_millis(100))
        .build()
        .unwrap();

    let url = format!("http://many_addrs:{port}/eventual");

    let _res = client
        .get(url)
        .timeout(Duration::from_millis(1000))
        .send()
        .await
        .unwrap();
}

#[cfg(not(target_arch = "wasm32"))]
#[tokio::test]
async fn connect_many_timeout() {
    let _ = env_logger::try_init();

    let client = reqwest::Client::builder()
        .resolve_to_addrs(
            "many_addrs",
            &[
                "10.255.255.1:81".parse().unwrap(),
                "10.255.255.2:81".parse().unwrap(),
            ],
        )
        .connect_timeout(Duration::from_millis(100))
        .build()
        .unwrap();

    let url = format!("http://many_addrs:81/slow");

    let res = client
        .get(url)
        .timeout(Duration::from_millis(1000))
        .send()
        .await;

    let err = res.unwrap_err();

    assert!(err.is_connect() && err.is_timeout());
}

#[tokio::test]
async fn response_timeout() {
    let _ = env_logger::try_init();

    let server = server::http(move |_req| {
        async {
            // immediate response, but delayed body
            let body = hyper::Body::wrap_stream(futures_util::stream::once(async {
                tokio::time::sleep(Duration::from_secs(2)).await;
                Ok::<_, std::convert::Infallible>("Hello")
            }));

            http::Response::new(body)
        }
    });

    let client = reqwest::Client::builder()
        .timeout(Duration::from_millis(500))
        .no_proxy()
        .build()
        .unwrap();

    let url = format!("http://{}/slow", server.addr());
    let res = client.get(&url).send().await.expect("Failed to get");
    let body = res.text().await;

    let err = body.unwrap_err();

    assert!(err.is_timeout());
}

/// Tests that internal client future cancels when the oneshot channel
/// is canceled.
#[cfg(feature = "blocking")]
#[test]
fn timeout_closes_connection() {
    let _ = env_logger::try_init();

    // Make Client drop *after* the Server, so the background doesn't
    // close too early.
    let client = reqwest::blocking::Client::builder()
        .timeout(Duration::from_millis(500))
        .build()
        .unwrap();

    let server = server::http(move |_req| {
        async {
            // delay returning the response
            tokio::time::sleep(Duration::from_secs(2)).await;
            http::Response::default()
        }
    });

    let url = format!("http://{}/closes", server.addr());
    let err = client.get(&url).send().unwrap_err();

    assert!(err.is_timeout());
    assert_eq!(err.url().map(|u| u.as_str()), Some(url.as_str()));
}

#[cfg(feature = "blocking")]
#[test]
fn timeout_blocking_request() {
    let _ = env_logger::try_init();

    // Make Client drop *after* the Server, so the background doesn't
    // close too early.
    let client = reqwest::blocking::Client::builder().build().unwrap();

    let server = server::http(move |_req| {
        async {
            // delay returning the response
            tokio::time::sleep(Duration::from_secs(2)).await;
            http::Response::default()
        }
    });

    let url = format!("http://{}/closes", server.addr());
    let err = client
        .get(&url)
        .timeout(Duration::from_millis(500))
        .send()
        .unwrap_err();

    assert!(err.is_timeout());
    assert_eq!(err.url().map(|u| u.as_str()), Some(url.as_str()));
}

#[cfg(feature = "blocking")]
#[test]
fn blocking_request_timeout_body() {
    let _ = env_logger::try_init();

    let client = reqwest::blocking::Client::builder()
        // this should be overridden
        .connect_timeout(Duration::from_millis(200))
        // this should be overridden
        .timeout(Duration::from_millis(200))
        .build()
        .unwrap();

    let server = server::http(move |_req| {
        async {
            // immediate response, but delayed body
            let body = hyper::Body::wrap_stream(futures_util::stream::once(async {
                tokio::time::sleep(Duration::from_secs(1)).await;
                Ok::<_, std::convert::Infallible>("Hello")
            }));

            http::Response::new(body)
        }
    });

    let url = format!("http://{}/closes", server.addr());
    let res = client
        .get(&url)
        // longer than client timeout
        .timeout(Duration::from_secs(5))
        .send()
        .expect("get response");

    let text = res.text().unwrap();
    assert_eq!(text, "Hello");
}

#[cfg(feature = "blocking")]
#[test]
fn write_timeout_large_body() {
    let _ = env_logger::try_init();
    let body = vec![b'x'; 20_000];
    let len = 8192;

    // Make Client drop *after* the Server, so the background doesn't
    // close too early.
    let client = reqwest::blocking::Client::builder()
        .timeout(Duration::from_millis(500))
        .build()
        .unwrap();

    let server = server::http(move |_req| {
        async {
            // delay returning the response
            tokio::time::sleep(Duration::from_secs(2)).await;
            http::Response::default()
        }
    });

    let cursor = std::io::Cursor::new(body);
    let url = format!("http://{}/write-timeout", server.addr());
    let err = client
        .post(&url)
        .body(reqwest::blocking::Body::sized(cursor, len as u64))
        .send()
        .unwrap_err();

    assert!(err.is_timeout());
    assert_eq!(err.url().map(|u| u.as_str()), Some(url.as_str()));
}<|MERGE_RESOLUTION|>--- conflicted
+++ resolved
@@ -1,11 +1,7 @@
 #![cfg(not(target_arch = "wasm32"))]
 mod support;
-<<<<<<< HEAD
 use reqwest_impersonate as reqwest;
 use support::*;
-=======
-use support::server;
->>>>>>> 5df3861a
 
 use std::time::Duration;
 
